--- conflicted
+++ resolved
@@ -46,9 +46,7 @@
 import static com.alibaba.nacos.api.PropertyKeyConst.SECRET_KEY;
 import static com.alibaba.nacos.api.PropertyKeyConst.SERVER_ADDR;
 import static com.alibaba.nacos.client.naming.utils.UtilAndComs.NACOS_NAMING_LOG_NAME;
-import static org.apache.dubbo.common.config.configcenter.Constants.CONFIG_NAMESPACE_KEY;
 import static org.apache.dubbo.common.constants.CommonConstants.GROUP_CHAR_SEPERATOR;
-import static org.apache.dubbo.common.constants.CommonConstants.PROPERTIES_CHAR_SEPERATOR;
 import static org.apache.dubbo.common.constants.RemotingConstants.BACKUP_KEY;
 
 /**
@@ -91,8 +89,6 @@
         return configService;
     }
 
-<<<<<<< HEAD
-=======
     public void publishNacosConfig(String key, String value) {
         String[] keyAndGroup = getKeyAndGroup(key);
         publishConfig(keyAndGroup[0], keyAndGroup[1], value);
@@ -118,7 +114,6 @@
         }
     }
 
->>>>>>> 758b49f1
     private Properties buildNacosProperties(URL url) {
         Properties properties = new Properties();
         setServerAddr(url, properties);
